--- conflicted
+++ resolved
@@ -885,11 +885,7 @@
 
         if self.data_type.nptype is not None:
             dtype = (np.dtype(self.data_type.nptype).newbyteorder(endianness))
-<<<<<<< HEAD
-            return np.fromfile(file, dtype=dtype, count=number_values)
-=======
-            return fromfile(file, dtype=dtype, count=self.number_values)
->>>>>>> 3b38d13b
+            return fromfile(file, dtype=dtype, count=number_values)
         elif self.data_type.name == "tdsTypeString":
             return read_string_data(file, number_values)
         data = self._new_segment_data()
